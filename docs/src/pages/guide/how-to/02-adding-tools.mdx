--- conflicted
+++ resolved
@@ -52,13 +52,9 @@
 
 Then, we add both the agent and the tool to the global Mastra instance. This makes the tool available to all agents, as well as workflows (which we'll cover in the next section).
 
-<<<<<<< HEAD
-```typescript filename="src/mastra/index.ts"
-=======
 ```ts filename="src/mastra/index.ts" showLineNumbers
 import * as tools from '../tools';
 import { stockAgent } from '../agents';
->>>>>>> a62d7195
 import { Mastra } from '@mastra/core';
 
 import { stockAgent } from '../agents';

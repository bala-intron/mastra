--- conflicted
+++ resolved
@@ -1,11 +1,7 @@
 import { expect, describe, it, afterAll } from '@jest/globals';
 import { BaseConnection, BaseEntity, CredentialInput, PropertyType } from '@mastra/core';
 
-<<<<<<< HEAD
-import { PostgresEngine } from './engine';
-=======
 import { PostgresEngine } from './engine.js';
->>>>>>> 3a46db80
 
 const engine = new PostgresEngine({
   url: 'postgresql://postgres:postgres@localhost:5433/mastra',

import { Integration, OpenAPI, IntegrationCredentialType, IntegrationAuth } from '@kpl/core';
import { createClient, type OASClient, type NormalizeOAS } from 'fets';
import { z } from 'zod';

// @ts-ignore
import GithubLogo from './assets/github.svg';
import { openapi } from './openapi';
import { components } from './openapi-components';
import { paths } from './openapi-paths';

export class GithubIntegration extends Integration {
  constructor() {
    super({
      authType: IntegrationCredentialType.API_KEY,
      name: 'GITHUB',
      logoUrl: GithubLogo,
      authConnectionOptions: z.object({
        API_KEY: z.string(),
      }),
    });
  }

  getOpenApiSpec() {
    return { paths, components } as unknown as OpenAPI;
  }

  getApiClient = async ({ referenceId }: { referenceId: string }): Promise<OASClient<NormalizeOAS<openapi>>> => {
    const connection = await this.dataLayer?.getConnectionByReferenceId({ name: this.name, referenceId });

    if (!connection) {
      throw new Error(`Connection not found for referenceId: ${referenceId}`);
    }

    const credential = await this.dataLayer?.getCredentialsByConnectionId(connection.id);
    const value = credential?.value as Record<string, string>;

    const client = createClient<NormalizeOAS<openapi>>({
<<<<<<< HEAD
      endpoint: 'https://api.github.com',
=======
      endpoint: 'https://github.com/',
>>>>>>> 0ce8c588
      globalParams: {
        headers: {
          Authorization: `Basic ${btoa(`${value?.['API_KEY']}`)}`,
        },
      },
    });

<<<<<<< HEAD
    return client as any;
=======
    return client;
>>>>>>> 0ce8c588
  };

  registerEvents() {
    this.events = {};
    return this.events;
  }

  getAuthenticator() {
    return new IntegrationAuth({
      dataAccess: this.dataLayer!,
      // @ts-ignore
      onConnectionCreated: () => {
        // TODO
      },
      config: {
        INTEGRATION_NAME: this.name,
        AUTH_TYPE: this.config.authType,
      },
    });
  }
}<|MERGE_RESOLUTION|>--- conflicted
+++ resolved
@@ -35,11 +35,7 @@
     const value = credential?.value as Record<string, string>;
 
     const client = createClient<NormalizeOAS<openapi>>({
-<<<<<<< HEAD
       endpoint: 'https://api.github.com',
-=======
-      endpoint: 'https://github.com/',
->>>>>>> 0ce8c588
       globalParams: {
         headers: {
           Authorization: `Basic ${btoa(`${value?.['API_KEY']}`)}`,
@@ -47,11 +43,7 @@
       },
     });
 
-<<<<<<< HEAD
-    return client as any;
-=======
     return client;
->>>>>>> 0ce8c588
   };
 
   registerEvents() {

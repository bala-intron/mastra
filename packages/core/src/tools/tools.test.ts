import { describe, it, expect, jest } from '@jest/globals';
import { z } from 'zod';

<<<<<<< HEAD
import { createTool } from './create-tool';
=======
import { createTool } from '.';
>>>>>>> 3a90864a

const mockFindUser = jest.fn().mockImplementation(async data => {
  const list = [
    { name: 'Dero Israel', email: 'dero@mail.com' },
    { name: 'Ife Dayo', email: 'dayo@mail.com' },
    { name: 'Tao Feeq', email: 'feeq@mail.com' },
  ];

  const userInfo = list?.find(({ name }) => name === (data as { name: string }).name);
  if (!userInfo) return { message: 'User not found' };
  return userInfo;
});

describe('createTool', () => {
  const testTool = createTool({
    id: 'Test tool',
    description: 'This is a test tool that returns the name and email',
    inputSchema: z.object({
      name: z.string(),
    }),
    execute: ({ context }) => {
      return mockFindUser(context) as Promise<Record<string, any>>;
    },
  });

  it('should call mockFindUser', async () => {
<<<<<<< HEAD
    await testTool.execute!({ context: { name: 'Dero Israel' } });
=======
    await testTool.execute({ context: { payload: { name: 'Dero Israel' } } });
>>>>>>> 3a90864a

    expect(mockFindUser).toHaveBeenCalledTimes(1);
    expect(mockFindUser).toHaveBeenCalledWith({ name: 'Dero Israel' });
  });

  it("should return an object containing 'Dero Israel' as name and 'dero@mail.com' as email", async () => {
<<<<<<< HEAD
    const user = await testTool.execute!({ context: { name: 'Dero Israel' } });
=======
    const user = await testTool.execute({ context: { payload: { name: 'Dero Israel' } } });
>>>>>>> 3a90864a

    expect(user).toStrictEqual({ name: 'Dero Israel', email: 'dero@mail.com' });
  });

  it("should return an object containing 'User not found' message", async () => {
<<<<<<< HEAD
    const user = await testTool.execute!({ context: { name: 'Taofeeq Oluderu' } });
=======
    const user = await testTool.execute({ context: { payload: { name: 'Taofeeq Oluderu' } } });
>>>>>>> 3a90864a
    expect(user).toStrictEqual({ message: 'User not found' });
  });
});<|MERGE_RESOLUTION|>--- conflicted
+++ resolved
@@ -1,11 +1,7 @@
 import { describe, it, expect, jest } from '@jest/globals';
 import { z } from 'zod';
 
-<<<<<<< HEAD
-import { createTool } from './create-tool';
-=======
 import { createTool } from '.';
->>>>>>> 3a90864a
 
 const mockFindUser = jest.fn().mockImplementation(async data => {
   const list = [
@@ -32,32 +28,20 @@
   });
 
   it('should call mockFindUser', async () => {
-<<<<<<< HEAD
-    await testTool.execute!({ context: { name: 'Dero Israel' } });
-=======
     await testTool.execute({ context: { payload: { name: 'Dero Israel' } } });
->>>>>>> 3a90864a
 
     expect(mockFindUser).toHaveBeenCalledTimes(1);
     expect(mockFindUser).toHaveBeenCalledWith({ name: 'Dero Israel' });
   });
 
   it("should return an object containing 'Dero Israel' as name and 'dero@mail.com' as email", async () => {
-<<<<<<< HEAD
-    const user = await testTool.execute!({ context: { name: 'Dero Israel' } });
-=======
     const user = await testTool.execute({ context: { payload: { name: 'Dero Israel' } } });
->>>>>>> 3a90864a
 
     expect(user).toStrictEqual({ name: 'Dero Israel', email: 'dero@mail.com' });
   });
 
   it("should return an object containing 'User not found' message", async () => {
-<<<<<<< HEAD
-    const user = await testTool.execute!({ context: { name: 'Taofeeq Oluderu' } });
-=======
     const user = await testTool.execute({ context: { payload: { name: 'Taofeeq Oluderu' } } });
->>>>>>> 3a90864a
     expect(user).toStrictEqual({ message: 'User not found' });
   });
 });
import { IntegrationMap } from '@arkw/core';

<<<<<<< HEAD
import { redirect } from 'next/navigation';

import { framework } from '@/lib/framework-utils';
=======
import { framework } from '@/lib/framework-utils';
import { capitalizeFirstLetter } from '@/lib/string';

import { Icon } from '@/app/components/icon';
import { CodeBlock } from '@/domains/integrations/components/code-block';
>>>>>>> 5865eaa3

export default async function Integration({ params }: { params: { integration: string } }) {
  const integrationName = params.integration.toUpperCase() as keyof IntegrationMap;
  const integration = framework?.getIntegration(String(integrationName));

  if (!integration) {
    console.log(`Integration ${integrationName} not found`);
    return null;
  }

  const indexEntityType = Object.values(integration.entityTypes)[0];

  if (indexEntityType) {
    redirect(`/records/${String(integrationName).toLowerCase()}/${indexEntityType.toLowerCase()}`);
  }

  // usage
  // const recordData = await future.getIntegration(params.integration.toUpperCase())?.query({
  //   referenceId: `1`,
  //   entityType: 'CONTACTS',
  //   filters: {
  //     'data.email': {
  //       contains: 'mail',
  //     },
  //   },
  //   sort: ['asc(createdAt)', 'desc(updatedAt)'],
  // });

<<<<<<< HEAD
  return null;
=======
  const snippet = `
    import { config } from '@arkw/config';
    import { createFramework } from '@arkw/core';

    export const ${integration?.name && capitalizeFirstLetter(integration.name)}ConnectButton: React.FC = () => {
      const framework = createFramework(config);
      const OAuthConnectionRoute = framework?.makeConnectURI({
        clientRedirectPath: '/',
        name: '${integration?.name}',
        referenceId: 'user-1',
      });

      return (
        <a href={OAuthConnectionRoute}
          className="bg-blue-500 hover:bg-blue-700 text-white font-bold py-2 px-4 rounded inline-block"
        >
          Connect with ${integration?.name && capitalizeFirstLetter(integration.name)}
        </a>
      );
    };
    `;

  return (
    <section>
      <h1 className="text-sm  gradient h-fit capitalize border-b-[0.5px] py-2 border-primary-border p-4">
        {params.integration}
      </h1>
      <div className="p-4 flex gap-3">
        <div className="flex p-2 flex-col gap-2 border-[0.5px] border-arkw-border-1 rounded bg-arkw-bg-3 w-60 h-30">
          <p className="flex items-center gap-1">
            <Icon name="connections-db" className="text-arkw-el-3 w-3 h-3" />
            <span className="gradient"> Connections</span>
          </p>
          <p className="gradient text-3xl ml-auto">{connections || 0}</p>
        </div>
        <a
          href={`/records/${String(integrationName)?.toLowerCase()}/${indexEntityType?.toLowerCase()}`}
          className="flex p-2 flex-col group gap-2 border-[0.5px] cursor-pointer border-arkw-border-1 rounded bg-arkw-bg-3 w-60 h-30"
        >
          <p className="flex gap-1 items-center">
            <Icon name="records" className="text-arkw-el-3 w-3 h-3" />
            <span className="gradient ">Records</span>
          </p>
          <p className="mt-auto ml-auto">
            <Icon
              name="arrow-up"
              className="rotate-90 -translate-x-1 transition-transform group-hover:translate-x-0 text-arkw-el-3"
            />
          </p>
        </a>
      </div>
      <div className="">
        <h2 className="p-4">Add Connect button to your application</h2>
        <p className="p-4 pt-0 text-gray-400 text-sm">
          Copy the code below into a React component and add it to your application (replacing the clientRedirectPath
          and referenceId)
        </p>
        <CodeBlock snippet={snippet} />
      </div>
    </section>
  );
>>>>>>> 5865eaa3
}<|MERGE_RESOLUTION|>--- conflicted
+++ resolved
@@ -1,16 +1,11 @@
 import { IntegrationMap } from '@arkw/core';
 
-<<<<<<< HEAD
 import { redirect } from 'next/navigation';
 
 import { framework } from '@/lib/framework-utils';
-=======
-import { framework } from '@/lib/framework-utils';
 import { capitalizeFirstLetter } from '@/lib/string';
 
-import { Icon } from '@/app/components/icon';
 import { CodeBlock } from '@/domains/integrations/components/code-block';
->>>>>>> 5865eaa3
 
 export default async function Integration({ params }: { params: { integration: string } }) {
   const integrationName = params.integration.toUpperCase() as keyof IntegrationMap;
@@ -39,9 +34,6 @@
   //   sort: ['asc(createdAt)', 'desc(updatedAt)'],
   // });
 
-<<<<<<< HEAD
-  return null;
-=======
   const snippet = `
     import { config } from '@arkw/config';
     import { createFramework } from '@arkw/core';
@@ -69,30 +61,6 @@
       <h1 className="text-sm  gradient h-fit capitalize border-b-[0.5px] py-2 border-primary-border p-4">
         {params.integration}
       </h1>
-      <div className="p-4 flex gap-3">
-        <div className="flex p-2 flex-col gap-2 border-[0.5px] border-arkw-border-1 rounded bg-arkw-bg-3 w-60 h-30">
-          <p className="flex items-center gap-1">
-            <Icon name="connections-db" className="text-arkw-el-3 w-3 h-3" />
-            <span className="gradient"> Connections</span>
-          </p>
-          <p className="gradient text-3xl ml-auto">{connections || 0}</p>
-        </div>
-        <a
-          href={`/records/${String(integrationName)?.toLowerCase()}/${indexEntityType?.toLowerCase()}`}
-          className="flex p-2 flex-col group gap-2 border-[0.5px] cursor-pointer border-arkw-border-1 rounded bg-arkw-bg-3 w-60 h-30"
-        >
-          <p className="flex gap-1 items-center">
-            <Icon name="records" className="text-arkw-el-3 w-3 h-3" />
-            <span className="gradient ">Records</span>
-          </p>
-          <p className="mt-auto ml-auto">
-            <Icon
-              name="arrow-up"
-              className="rotate-90 -translate-x-1 transition-transform group-hover:translate-x-0 text-arkw-el-3"
-            />
-          </p>
-        </a>
-      </div>
       <div className="">
         <h2 className="p-4">Add Connect button to your application</h2>
         <p className="p-4 pt-0 text-gray-400 text-sm">
@@ -103,5 +71,4 @@
       </div>
     </section>
   );
->>>>>>> 5865eaa3
 }